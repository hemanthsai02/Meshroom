--- conflicted
+++ resolved
@@ -1,10 +1,7 @@
 from meshroom.common import BaseObject, Property, Variant, VariantList, JSValue
 from meshroom.core import cgroup
 
-<<<<<<< HEAD
-=======
 from collections.abc import Iterable
->>>>>>> 82ae95ef
 from enum import Enum
 import math
 import os
