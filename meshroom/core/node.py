#!/usr/bin/env python
# coding:utf-8
import atexit
import copy
import datetime
import json
import logging
import os
import platform
import re
import shutil
import time
import types
import uuid
from collections import defaultdict, namedtuple
from enum import Enum

import meshroom
from meshroom.common import Signal, Variant, Property, BaseObject, Slot, ListModel, DictModel
from meshroom.core import desc, stats, hashValue, pyCompatibility, nodeVersion, Version
from meshroom.core.attribute import attributeFactory, ListAttribute, GroupAttribute, Attribute
from meshroom.core.exception import NodeUpgradeError, UnknownNodeTypeError


def getWritingFilepath(filepath):
    return filepath + '.writing.' + str(uuid.uuid4())


def renameWritingToFinalPath(writingFilepath, filepath):
    if platform.system() == 'Windows':
        # On Windows, attempting to remove a file that is in use causes an exception to be raised.
        # So we may need multiple trials, if someone is reading it at the same time.
        for i in range(20):
            try:
                os.remove(filepath)
                # if remove is successful, we can stop the iterations
                break
            except WindowsError:
                pass
    os.rename(writingFilepath, filepath)


class Status(Enum):
    """
    """
    NONE = 0
    SUBMITTED = 1
    RUNNING = 2
    ERROR = 3
    STOPPED = 4
    KILLED = 5
    SUCCESS = 6


class ExecMode(Enum):
    NONE = 0
    LOCAL = 1
    EXTERN = 2


class StatusData:
    """
    """
    dateTimeFormatting = '%Y-%m-%d %H:%M:%S.%f'

    def __init__(self, nodeName, nodeType, packageName, packageVersion):
        self.status = Status.NONE
        self.execMode = ExecMode.NONE
        self.nodeName = nodeName
        self.nodeType = nodeType
        self.packageName = packageName
        self.packageVersion = packageVersion
        self.graph = ''
        self.commandLine = None
        self.env = None
        self.startDateTime = ""
        self.endDateTime = ""
        self.elapsedTime = 0
        self.hostname = ""
        self.sessionUid = meshroom.core.sessionUid

    def reset(self):
        self.status = Status.NONE
        self.execMode = ExecMode.NONE
        self.graph = ''
        self.commandLine = None
        self.env = None
        self.startDateTime = ""
        self.endDateTime = ""
        self.elapsedTime = 0
        self.hostname = ""
        self.sessionUid = meshroom.core.sessionUid

    def initStartCompute(self):
        import platform
        self.sessionUid = meshroom.core.sessionUid
        self.hostname = platform.node()
        self.startDateTime = datetime.datetime.now().strftime(self.dateTimeFormatting)
        # to get datetime obj: datetime.datetime.strptime(obj, self.dateTimeFormatting)

    def initEndCompute(self):
        self.sessionUid = meshroom.core.sessionUid
        self.endDateTime = datetime.datetime.now().strftime(self.dateTimeFormatting)

    @property
    def elapsedTimeStr(self):
        return str(datetime.timedelta(seconds=self.elapsedTime))

    def toDict(self):
        d = self.__dict__.copy()
        d["elapsedTimeStr"] = self.elapsedTimeStr
        return d

    def fromDict(self, d):
        self.status = getattr(Status, d.get('status', ''), Status.NONE)
        self.execMode = getattr(ExecMode, d.get('execMode', ''), ExecMode.NONE)
        self.nodeName = d.get('nodeName', '')
        self.nodeType = d.get('nodeType', '')
        self.packageName = d.get('packageName', '')
        self.packageVersion = d.get('packageVersion', '')
        self.graph = d.get('graph', '')
        self.commandLine = d.get('commandLine', '')
        self.env = d.get('env', '')
        self.startDateTime = d.get('startDateTime', '')
        self.endDateTime = d.get('endDateTime', '')
        self.elapsedTime = d.get('elapsedTime', 0)
        self.hostname = d.get('hostname', '')
        self.sessionUid = d.get('sessionUid', '')


class LogManager:
    dateTimeFormatting = '%H:%M:%S'

    def __init__(self, chunk):
        self.chunk = chunk
        self.logger = logging.getLogger(chunk.node.getName())

    class Formatter(logging.Formatter):
        def format(self, record):
            # Make level name lower case
            record.levelname = record.levelname.lower()
            return logging.Formatter.format(self, record)

    def configureLogger(self):
        for handler in self.logger.handlers[:]:
            self.logger.removeHandler(handler)
        handler = logging.FileHandler(self.chunk.logFile)
        formatter = self.Formatter('[%(asctime)s.%(msecs)03d][%(levelname)s] %(message)s', self.dateTimeFormatting)
        handler.setFormatter(formatter)
        self.logger.addHandler(handler)

    def start(self, level):
        # Clear log file
        open(self.chunk.logFile, 'w').close()
        
        self.configureLogger()
        self.logger.setLevel(self.textToLevel(level))
        self.progressBar = False

    def end(self):
        for handler in self.logger.handlers[:]:
            # Stops the file being locked
            handler.close()

    def makeProgressBar(self, end, message=''):
        assert end > 0
        assert not self.progressBar

        self.progressEnd = end
        self.currentProgressTics = 0
        self.progressBar = True
        
        with open(self.chunk.logFile, 'a') as f:
            if message:
                f.write(message+'\n')
            f.write('0%   10   20   30   40   50   60   70   80   90   100%\n')
            f.write('|----|----|----|----|----|----|----|----|----|----|\n\n')
            
            f.close()
            
        with open(self.chunk.logFile, 'r') as f:
            content = f.read()
            self.progressBarPosition = content.rfind('\n')
            
            f.close()

    def updateProgressBar(self, value):
        assert self.progressBar
        assert value <= self.progressEnd

        tics = round((value/self.progressEnd)*51)

        with open(self.chunk.logFile, 'r+') as f:
            text = f.read()
            for i in range(tics-self.currentProgressTics):
                text = text[:self.progressBarPosition]+'*'+text[self.progressBarPosition:]
            f.seek(0)
            f.write(text)
            f.close()

        self.currentProgressTics = tics

    def completeProgressBar(self):
        assert self.progressBar

        self.progressBar = False

    def textToLevel(self, text):
        if text == 'critical':
            return logging.CRITICAL
        elif text == 'error':
            return logging.ERROR
        elif text == 'warning':
            return logging.WARNING
        elif text == 'info':
            return logging.INFO
        elif text == 'debug':
            return logging.DEBUG
        else:
            return logging.NOTSET


runningProcesses = {}


@atexit.register
def clearProcessesStatus():
    global runningProcesses
    for k, v in runningProcesses.items():
        v.upgradeStatusTo(Status.KILLED)


class NodeChunk(BaseObject):
    def __init__(self, node, range, parent=None):
        super(NodeChunk, self).__init__(parent)
        self.node = node
        self.range = range
        self.logManager = LogManager(self)
        self.status = StatusData(node.name, node.nodeType, node.packageName, node.packageVersion)
        self.statistics = stats.Statistics()
        self.statusFileLastModTime = -1
        self._subprocess = None
        # notify update in filepaths when node's internal folder changes
        self.node.internalFolderChanged.connect(self.nodeFolderChanged)

        self.execModeNameChanged.connect(self.node.globalExecModeChanged)

    @property
    def index(self):
        return self.range.iteration

    @property
    def name(self):
        if self.range.blockSize:
            return "{}({})".format(self.node.name, self.index)
        else:
            return self.node.name

    @property
    def statusName(self):
        return self.status.status.name

    @property
    def logger(self):
        return self.logManager.logger

    @property
    def execModeName(self):
        return self.status.execMode.name

    def updateStatusFromCache(self):
        """
        Update node status based on status file content/existence.
        """
        statusFile = self.statusFile
        oldStatus = self.status.status
        # No status file => reset status to Status.None
        if not os.path.exists(statusFile):
            self.statusFileLastModTime = -1
            self.status.reset()
        else:
            with open(statusFile, 'r') as jsonFile:
                statusData = json.load(jsonFile)
            self.status.fromDict(statusData)
            self.statusFileLastModTime = os.path.getmtime(statusFile)
        if oldStatus != self.status.status:
            self.statusChanged.emit()

    @property
    def statusFile(self):
        if self.range.blockSize == 0:
            return os.path.join(self.node.graph.cacheDir, self.node.internalFolder, 'status')
        else:
            return os.path.join(self.node.graph.cacheDir, self.node.internalFolder, str(self.index) + '.status')

    @property
    def statisticsFile(self):
        if self.range.blockSize == 0:
            return os.path.join(self.node.graph.cacheDir, self.node.internalFolder, 'statistics')
        else:
            return os.path.join(self.node.graph.cacheDir, self.node.internalFolder, str(self.index) + '.statistics')

    @property
    def logFile(self):
        if self.range.blockSize == 0:
            return os.path.join(self.node.graph.cacheDir, self.node.internalFolder, 'log')
        else:
            return os.path.join(self.node.graph.cacheDir, self.node.internalFolder, str(self.index) + '.log')

    def saveStatusFile(self):
        """
        Write node status on disk.
        """
        data = self.status.toDict()
        statusFilepath = self.statusFile
        folder = os.path.dirname(statusFilepath)
        if not os.path.exists(folder):
            os.makedirs(folder)
        statusFilepathWriting = getWritingFilepath(statusFilepath)
        with open(statusFilepathWriting, 'w') as jsonFile:
            json.dump(data, jsonFile, indent=4)
        renameWritingToFinalPath(statusFilepathWriting, statusFilepath)

    def upgradeStatusTo(self, newStatus, execMode=None):
        if newStatus.value <= self.status.status.value:
            print('WARNING: downgrade status on node "{}" from {} to {}'.format(self.name, self.status.status,
                                                                                newStatus))

        if newStatus == Status.SUBMITTED:
            self.status = StatusData(self.node.name, self.node.nodeType, self.node.packageName, self.node.packageVersion)
        if execMode is not None:
            self.status.execMode = execMode
            self.execModeNameChanged.emit()
        self.status.status = newStatus
        self.saveStatusFile()
        self.statusChanged.emit()

    def updateStatisticsFromCache(self):
        """
        """
        oldTimes = self.statistics.times
        statisticsFile = self.statisticsFile
        if not os.path.exists(statisticsFile):
            return
        with open(statisticsFile, 'r') as jsonFile:
            statisticsData = json.load(jsonFile)
        self.statistics.fromDict(statisticsData)
        if oldTimes != self.statistics.times:
            self.statisticsChanged.emit()

    def saveStatistics(self):
        data = self.statistics.toDict()
        statisticsFilepath = self.statisticsFile
        folder = os.path.dirname(statisticsFilepath)
        if not os.path.exists(folder):
            os.makedirs(folder)
        statisticsFilepathWriting = getWritingFilepath(statisticsFilepath)
        with open(statisticsFilepathWriting, 'w') as jsonFile:
            json.dump(data, jsonFile, indent=4)
        renameWritingToFinalPath(statisticsFilepathWriting, statisticsFilepath)

    def isAlreadySubmitted(self):
        return self.status.status in (Status.SUBMITTED, Status.RUNNING)

    def isAlreadySubmittedOrFinished(self):
        return self.status.status in (Status.SUBMITTED, Status.RUNNING, Status.SUCCESS)

    def isFinishedOrRunning(self):
        return self.status.status in (Status.SUCCESS, Status.RUNNING)

    def isStopped(self):
        return self.status.status == Status.STOPPED

    def process(self, forceCompute=False):
        if not forceCompute and self.status.status == Status.SUCCESS:
            print("Node chunk already computed:", self.name)
            return
        global runningProcesses
        runningProcesses[self.name] = self
        self.status.initStartCompute()
        startTime = time.time()
        self.upgradeStatusTo(Status.RUNNING)
        self.statThread = stats.StatisticsThread(self)
        self.statThread.start()
        try:
            self.node.nodeDesc.processChunk(self)
        except Exception as e:
            if self.status.status != Status.STOPPED:
                self.upgradeStatusTo(Status.ERROR)
            raise
        except (KeyboardInterrupt, SystemError, GeneratorExit) as e:
            self.upgradeStatusTo(Status.STOPPED)
            raise
        finally:
            self.status.initEndCompute()
            self.status.elapsedTime = time.time() - startTime
            print(' - elapsed time:', self.status.elapsedTimeStr)
            # ask and wait for the stats thread to stop
            self.statThread.stopRequest()
            self.statThread.join()
            self.statistics = stats.Statistics()
            del runningProcesses[self.name]

        self.upgradeStatusTo(Status.SUCCESS)

    def stopProcess(self):
        self.upgradeStatusTo(Status.STOPPED)
        self.node.nodeDesc.stopProcess(self)

    def isExtern(self):
        return self.status.execMode == ExecMode.EXTERN

    statusChanged = Signal()
    statusName = Property(str, statusName.fget, notify=statusChanged)
    execModeNameChanged = Signal()
    execModeName = Property(str, execModeName.fget, notify=execModeNameChanged)
    statisticsChanged = Signal()

    nodeFolderChanged = Signal()
    statusFile = Property(str, statusFile.fget, notify=nodeFolderChanged)
    logFile = Property(str, logFile.fget, notify=nodeFolderChanged)
    statisticsFile = Property(str, statisticsFile.fget, notify=nodeFolderChanged)

    nodeName = Property(str, lambda self: self.node.name, constant=True)
    statusNodeName = Property(str, lambda self: self.status.nodeName, constant=True)


# simple structure for storing node position
Position = namedtuple("Position", ["x", "y"])
# initialize default coordinates values to 0
Position.__new__.__defaults__ = (0,) * len(Position._fields)


class BaseNode(BaseObject):
    """
    Base Abstract class for Graph nodes.
    """

    # Regexp handling complex attribute names with recursive understanding of Lists and Groups
    # i.e: a.b, a[0], a[0].b.c[1]
    attributeRE = re.compile(r'\.?(?P<name>\w+)(?:\[(?P<index>\d+)\])?')

    def __init__(self, nodeType, position=None, parent=None, **kwargs):
        """
        Create a new Node instance based on the given node description.
        Any other keyword argument will be used to initialize this node's attributes.

        Args:
            nodeDesc (desc.Node): the node description for this node
            parent (BaseObject): this Node's parent
            **kwargs: attributes values
        """
        super(BaseNode, self).__init__(parent)
        self._nodeType = nodeType
        self.nodeDesc = None

        # instantiate node description if nodeType is valid
        if nodeType in meshroom.core.nodesDesc:
            self.nodeDesc = meshroom.core.nodesDesc[nodeType]()

        self.packageName = self.packageVersion = ""
        self._internalFolder = ""

        self._name = None
        self.graph = None
        self.dirty = True  # whether this node's outputs must be re-evaluated on next Graph update
        self._chunks = ListModel(parent=self)
        self._uids = dict()
        self._cmdVars = {}
        self._size = 0
        self._position = position or Position()
        self._attributes = DictModel(keyAttrName='name', parent=self)
        self.attributesPerUid = defaultdict(set)
        self._alive = True  # for QML side to know if the node can be used or is going to be deleted
        self._locked = False
        self._duplicates = ListModel(parent=self)  # list of nodes with the same uid
        self._hasDuplicates = False

        self.globalStatusChanged.connect(self.updateDuplicatesStatusAndLocked)

    def __getattr__(self, k):
        try:
            # Throws exception if not in prototype chain
            # return object.__getattribute__(self, k) # doesn't work in python2
            return object.__getattr__(self, k)
        except AttributeError as e:
            try:
                return self.attribute(k)
            except KeyError:
                raise e

    def getName(self):
        return self._name

    def getLabel(self):
        """
        Returns:
            str: the high-level label of this node
        """
        return self.nameToLabel(self._name)

    @Slot(str, result=str)
    def nameToLabel(self, name):
        """
        Returns:
            str: the high-level label from the technical node name
        """
        t, idx = name.split("_")
        return "{}{}".format(t, idx if int(idx) > 1 else "")

    def getDocumentation(self):
        return self.nodeDesc.documentation

    @property
    def packageFullName(self):
        return '-'.join([self.packageName, self.packageVersion])

    @Slot(str, result=Attribute)
    def attribute(self, name):
        att = None
        # Complex name indicating group or list attribute
        if '[' in name or '.' in name:
            p = self.attributeRE.findall(name)

            for n, idx in p:
                # first step: get root attribute
                if att is None:
                    att = self._attributes.get(n)
                else:
                    # get child Attribute in Group
                    assert isinstance(att, GroupAttribute)
                    att = att.value.get(n)
                if idx != '':
                    # get child Attribute in List
                    assert isinstance(att, ListAttribute)
                    att = att.value.at(int(idx))
        else:
            att = self._attributes.get(name)
        return att

    def getAttributes(self):
        return self._attributes

    @Slot(str, result=bool)
    def hasAttribute(self, name):
        return name in self._attributes.keys()

    def _applyExpr(self):
        for attr in self._attributes:
            attr._applyExpr()

    @property
    def nodeType(self):
        return self._nodeType

    @property
    def position(self):
        """ Get node position. """
        return self._position

    @position.setter
    def position(self, value):
        """ Set node position.

        Args:
            value (Position): target position
        """
        if self._position == value:
            return
        self._position = value
        self.positionChanged.emit()

    @property
    def alive(self):
        return self._alive

    @alive.setter
    def alive(self, value):
        if self._alive == value:
            return
        self._alive = value
        self.aliveChanged.emit()

    @property
    def depth(self):
        return self.graph.getDepth(self)

    @property
    def minDepth(self):
        return self.graph.getDepth(self, minimal=True)

    def getInputNodes(self, recursive, dependenciesOnly):
        return self.graph.getInputNodes(self, recursive=recursive, dependenciesOnly=dependenciesOnly)

    def getOutputNodes(self, recursive, dependenciesOnly):
        return self.graph.getOutputNodes(self, recursive=recursive, dependenciesOnly=dependenciesOnly)

    def toDict(self):
        pass

    def _computeUids(self):
        """ Compute node uids by combining associated attributes' uids. """
        for uidIndex, associatedAttributes in self.attributesPerUid.items():
            # uid is computed by hashing the sorted list of tuple (name, value) of all attributes impacting this uid
            uidAttributes = [(a.getName(), a.uid(uidIndex)) for a in associatedAttributes if a.enabled]
            uidAttributes.sort()
            self._uids[uidIndex] = hashValue(uidAttributes)

    def _buildCmdVars(self):
        def _buildAttributeCmdVars(cmdVars, name, attr):
            if attr.enabled:
                group = attr.attributeDesc.group(attr.node) if isinstance(attr.attributeDesc.group, types.FunctionType) else attr.attributeDesc.group
                if group is not None:
                    # if there is a valid command line "group"
                    v = attr.getValueStr()
                    cmdVars[name] = '--{name} {value}'.format(name=name, value=v)
                    cmdVars[name + 'Value'] = str(v)

                    if v:
                        cmdVars[group] = cmdVars.get(group, '') + ' ' + cmdVars[name]
                elif isinstance(attr, GroupAttribute):
                    assert isinstance(attr.value, DictModel)
                    # if the GroupAttribute is not set in a single command line argument,
                    # the sub-attributes may need to be exposed individually
                    for v in attr._value:
                        _buildAttributeCmdVars(cmdVars, v.name, v)

        """ Generate command variables using input attributes and resolved output attributes names and values. """
        for uidIndex, value in self._uids.items():
            self._cmdVars['uid{}'.format(uidIndex)] = value

        def populate(cmdVars, group, name, value):
            cmdVars[name] = '--{name} {value}'.format(name=name, value=value)
            cmdVars[name + 'Value'] = str(v)
            if v:
                cmdVars[group] = cmdVars.get(group, '') + ' ' + cmdVars[name]

        # Evaluate input params
        for _, attr in self._attributes.objects.items():
            if attr.isOutput:
                continue  # skip outputs
<<<<<<< HEAD
            group_name_values = attr.format()
            for group, name, v in group_name_values:
                populate(self._cmdVars, group, name, v)
=======
            _buildAttributeCmdVars(self._cmdVars, name, attr)
>>>>>>> c502ee1e

        # For updating output attributes invalidation values
        cmdVarsNoCache = self._cmdVars.copy()
        cmdVarsNoCache['cache'] = ''

        # Evaluate output params
        for name, attr in self._attributes.objects.items():
            if attr.isInput:
                continue  # skip inputs

            # Only consider File attributes for command output parameters
            if not isinstance(attr.attributeDesc, desc.File):
                continue

<<<<<<< HEAD
            attr.value = attr.attributeDesc.value.format(**self._cmdVars)
            attr._invalidationValue = attr.attributeDesc.value.format(**cmdVarsNoCache)
            group_name_values = attr.format()
            for group, name, v in group_name_values:
                populate(self._cmdVars, group, name, v)
=======
            defaultValue = attr.defaultValue()
            try:
                attr.value = defaultValue.format(**self._cmdVars)
                attr._invalidationValue = defaultValue.format(**cmdVarsNoCache)
            except KeyError as e:
                logging.warning('Invalid expression with missing key on "{nodeName}.{attrName}" with value "{defaultValue}".\nError: {err}'.format(nodeName=self.name, attrName=attr.name, defaultValue=defaultValue, err=str(e)))
            except ValueError as e:
                logging.warning('Invalid expression value on "{nodeName}.{attrName}" with value "{defaultValue}".\nError: {err}'.format(nodeName=self.name, attrName=attr.name, defaultValue=defaultValue, err=str(e)))
            v = attr.getValueStr()

            self._cmdVars[name] = '--{name} {value}'.format(name=name, value=v)
            self._cmdVars[name + 'Value'] = str(v)

            if v:
                self._cmdVars[attr.attributeDesc.group] = self._cmdVars.get(attr.attributeDesc.group, '') + \
                                                          ' ' + self._cmdVars[name]
>>>>>>> c502ee1e

    @property
    def isParallelized(self):
        return bool(self.nodeDesc.parallelization) if meshroom.useMultiChunks else False

    @property
    def nbParallelizationBlocks(self):
        return len(self._chunks)

    def hasStatus(self, status):
        if not self._chunks:
            return False
        for chunk in self._chunks:
            if chunk.status.status != status:
                return False
        return True

    def _isComputed(self):
        return self.hasStatus(Status.SUCCESS)

    @Slot()
    def clearData(self):
        """ Delete this Node internal folder.
        Status will be reset to Status.NONE
        """
        if self.internalFolder and os.path.exists(self.internalFolder):
            shutil.rmtree(self.internalFolder)
            self.updateStatusFromCache()

    def isAlreadySubmitted(self):
        for chunk in self._chunks:
            if chunk.isAlreadySubmitted():
                return True
        return False

    def isAlreadySubmittedOrFinished(self):
        for chunk in self._chunks:
            if not chunk.isAlreadySubmittedOrFinished():
                return False
        return True

    def isFinishedOrRunning(self):
        """ Return True if all chunks of this Node is either finished or running, False otherwise. """
        return all(chunk.isFinishedOrRunning() for chunk in self._chunks)

    def alreadySubmittedChunks(self):
        return [ch for ch in self._chunks if ch.isAlreadySubmitted()]

    def isExtern(self):
        return self._chunks.at(0).isExtern()

    @Slot()
    def clearSubmittedChunks(self):
        """ Reset all submitted chunks to Status.NONE. This method should be used to clear inconsistent status
        if a computation failed without informing the graph.

        Warnings:
            This must be used with caution. This could lead to inconsistent node status
            if the graph is still being computed.
        """
        for chunk in self.alreadySubmittedChunks():
            if not chunk.isExtern():
                chunk.upgradeStatusTo(Status.NONE, ExecMode.NONE)

    def upgradeStatusTo(self, newStatus):
        """
        Upgrade node to the given status and save it on disk.
        """
        for chunk in self._chunks:
            chunk.upgradeStatusTo(newStatus)

    def updateStatisticsFromCache(self):
        for chunk in self._chunks:
            chunk.updateStatisticsFromCache()

    def _updateChunks(self):
        pass

    def updateInternals(self, cacheDir=None):
        """ Update Node's internal parameters and output attributes.

        This method is called when:
         - an input parameter is modified
         - the graph main cache directory is changed

        Args:
            cacheDir (str): (optional) override graph's cache directory with custom path
        """
        if self.nodeDesc:
            self.nodeDesc.update(self)

        for attr in self._attributes:
            attr.updateInternals()

        # Update chunks splitting
        self._updateChunks()
        # Retrieve current internal folder (if possible)
        try:
            folder = self.internalFolder
        except KeyError:
            folder = ''
        # Update command variables / output attributes
        self._cmdVars = {
            'cache': cacheDir or self.graph.cacheDir,
            'nodeType': self.nodeType,
        }
        self._computeUids()
        self._buildCmdVars()
        if self.nodeDesc:
            self.nodeDesc.postUpdate(self)
        # Notify internal folder change if needed
        if self.internalFolder != folder:
            self.internalFolderChanged.emit()

    @property
    def internalFolder(self):
        return self._internalFolder.format(**self._cmdVars)

    def updateStatusFromCache(self):
        """
        Update node status based on status file content/existence.
        """
        for chunk in self._chunks:
            chunk.updateStatusFromCache()

    def submit(self, forceCompute=False):
        for chunk in self._chunks:
            if forceCompute or chunk.status.status != Status.SUCCESS:
                chunk.upgradeStatusTo(Status.SUBMITTED, ExecMode.EXTERN)

    def beginSequence(self, forceCompute=False):
        for chunk in self._chunks:
            if forceCompute or (chunk.status.status not in (Status.RUNNING, Status.SUCCESS)):
                chunk.upgradeStatusTo(Status.SUBMITTED, ExecMode.LOCAL)

    def processIteration(self, iteration):
        self._chunks[iteration].process()

    def process(self, forceCompute=False):
        for chunk in self._chunks:
            chunk.process(forceCompute)

    def endSequence(self):
        pass

    def stopComputation(self):
        """ Stop the computation of this node. """
        for chunk in self._chunks.values():
            if not chunk.isExtern():
                chunk.stopProcess()

    def getGlobalStatus(self):
        """
        Get node global status based on the status of its chunks.

        Returns:
            Status: the node global status
        """
        chunksStatus = [chunk.status.status for chunk in self._chunks]

        anyOf = (Status.ERROR, Status.STOPPED, Status.KILLED,
                 Status.RUNNING, Status.SUBMITTED)
        allOf = (Status.SUCCESS,)

        for status in anyOf:
            if any(s == status for s in chunksStatus):
                return status
        for status in allOf:
            if all(s == status for s in chunksStatus):
                return status

        return Status.NONE

    @property
    def globalExecMode(self):
        return self._chunks.at(0).execModeName

    def getChunks(self):
        return self._chunks

    def getSize(self):
        return self._size

    def setSize(self, value):
        if self._size == value:
            return
        self._size = value
        self.sizeChanged.emit()

    def __repr__(self):
        return self.name

    def getLocked(self):
        return self._locked

    def setLocked(self, lock):
        if self._locked == lock:
            return
        self._locked = lock
        self.lockedChanged.emit()

    @Slot()
    def updateDuplicatesStatusAndLocked(self):
        """ Update status of duplicate nodes without any latency and update locked. """
        if self.name == self._chunks.at(0).statusNodeName:
            for node in self._duplicates:
                node.updateStatusFromCache()

            self.updateLocked()

    def updateLocked(self):
        currentStatus = self.getGlobalStatus()

        lockedStatus = (Status.RUNNING, Status.SUBMITTED)

        # Unlock required nodes if the current node changes to Error, Stopped or None
        # Warning: we must handle some specific cases for global start/stop
        if self._locked and currentStatus in (Status.ERROR, Status.STOPPED, Status.NONE):
            self.setLocked(False)
            inputNodes = self.getInputNodes(recursive=True, dependenciesOnly=True)

            for node in inputNodes:
                if node.getGlobalStatus() == Status.RUNNING:
                    # Return without unlocking if at least one input node is running
                    # Example: using Cancel Computation on a submitted node
                    return
            for node in inputNodes:
                node.setLocked(False)
            return

        # Avoid useless travel through nodes
        # For instance: when loading a scene with successful nodes
        if not self._locked and currentStatus == Status.SUCCESS:
            return

        if currentStatus == Status.SUCCESS:
            # At this moment, the node is necessarily locked because of previous if statement
            inputNodes = self.getInputNodes(recursive=True, dependenciesOnly=True)
            outputNodes = self.getOutputNodes(recursive=True, dependenciesOnly=True)
            stayLocked = None

            # Check if at least one dependentNode is submitted or currently running
            for node in outputNodes:
                if node.getGlobalStatus() in lockedStatus and node._chunks.at(0).statusNodeName == node.name:
                    stayLocked = True
                    break
            if not stayLocked:
                self.setLocked(False)
                # Unlock every input node
                for node in inputNodes:
                    node.setLocked(False)
            return
        elif currentStatus in lockedStatus and self._chunks.at(0).statusNodeName == self.name:
            self.setLocked(True)
            inputNodes = self.getInputNodes(recursive=True, dependenciesOnly=True)
            for node in inputNodes:
                node.setLocked(True)
            return

        self.setLocked(False)

    def updateDuplicates(self, nodesPerUid):
        """ Update the list of duplicate nodes (sharing the same uid). """
        uid = self._uids.get(0)
        if not nodesPerUid or not uid:
            if len(self._duplicates) > 0:
                self._duplicates.clear()
                self._hasDuplicates = False
                self.hasDuplicatesChanged.emit()
            return

        newList = [node for node in nodesPerUid.get(uid) if node != self]

        # If number of elements in both lists are identical,
        # we must check if their content is the same
        if len(newList) == len(self._duplicates):
            newListName = set([node.name for node in newList])
            oldListName = set([node.name for node in self._duplicates.values()])

            # If strict equality between both sets,
            # there is no need to set the new list
            if newListName == oldListName:
                return

        # Set the newList
        self._duplicates.setObjectList(newList)
        # Emit a specific signal 'hasDuplicates' to avoid extra binding
        # re-evaluation when the number of duplicates has changed
        if bool(len(newList)) != self._hasDuplicates:
            self._hasDuplicates = bool(len(newList))
            self.hasDuplicatesChanged.emit()


    def statusInThisSession(self):
        if not self._chunks:
            return False
        for chunk in self._chunks:
            if chunk.status.sessionUid != meshroom.core.sessionUid:
                return False
        return True

    @Slot(result=bool)
    def canBeStopped(self):
        # Only locked nodes running in local with the same
        # sessionUid as the Meshroom instance can be stopped
        return (self.locked and self.getGlobalStatus() == Status.RUNNING and
                self.globalExecMode == "LOCAL" and self.statusInThisSession())

    @Slot(result=bool)
    def canBeCanceled(self):
        # Only locked nodes submitted in local with the same
        # sessionUid as the Meshroom instance can be canceled
        return (self.locked and self.getGlobalStatus() == Status.SUBMITTED and
                self.globalExecMode == "LOCAL" and self.statusInThisSession())


    name = Property(str, getName, constant=True)
    label = Property(str, getLabel, constant=True)
    nodeType = Property(str, nodeType.fget, constant=True)
    documentation = Property(str, getDocumentation, constant=True)
    positionChanged = Signal()
    position = Property(Variant, position.fget, position.fset, notify=positionChanged)
    x = Property(float, lambda self: self._position.x, notify=positionChanged)
    y = Property(float, lambda self: self._position.y, notify=positionChanged)
    attributes = Property(BaseObject, getAttributes, constant=True)
    internalFolderChanged = Signal()
    internalFolder = Property(str, internalFolder.fget, notify=internalFolderChanged)
    depthChanged = Signal()
    depth = Property(int, depth.fget, notify=depthChanged)
    minDepth = Property(int, minDepth.fget, notify=depthChanged)
    chunksChanged = Signal()
    chunks = Property(Variant, getChunks, notify=chunksChanged)
    sizeChanged = Signal()
    size = Property(int, getSize, notify=sizeChanged)
    globalStatusChanged = Signal()
    globalStatus = Property(str, lambda self: self.getGlobalStatus().name, notify=globalStatusChanged)
    globalExecModeChanged = Signal()
    globalExecMode = Property(str, globalExecMode.fget, notify=globalExecModeChanged)
    isComputed = Property(bool, _isComputed, notify=globalStatusChanged)
    aliveChanged = Signal()
    alive = Property(bool, alive.fget, alive.fset, notify=aliveChanged)
    lockedChanged = Signal()
    locked = Property(bool, getLocked, setLocked, notify=lockedChanged)
    duplicates = Property(Variant, lambda self: self._duplicates, constant=True)
    hasDuplicatesChanged = Signal()
    hasDuplicates = Property(bool, lambda self: self._hasDuplicates, notify=hasDuplicatesChanged)


class Node(BaseNode):
    """
    A standard Graph node based on a node type.
    """
    def __init__(self, nodeType, position=None, parent=None, **kwargs):
        super(Node, self).__init__(nodeType, position, parent, **kwargs)

        if not self.nodeDesc:
            raise UnknownNodeTypeError(nodeType)

        self.packageName = self.nodeDesc.packageName
        self.packageVersion = self.nodeDesc.packageVersion
        self._internalFolder = self.nodeDesc.internalFolder

        for attrDesc in self.nodeDesc.inputs:
            self._attributes.add(attributeFactory(attrDesc, None, False, self))

        for attrDesc in self.nodeDesc.outputs:
            self._attributes.add(attributeFactory(attrDesc, None, True, self))

        # List attributes per uid
        for attr in self._attributes:
            for uidIndex in attr.attributeDesc.uid:
                self.attributesPerUid[uidIndex].add(attr)

        # initialize attribute values
        for k, v in kwargs.items():
            attr = self.attribute(k)
            if attr.isInput:
                self.attribute(k).value = v

    def toDict(self):
        inputs = {k: v.getExportValue() for k, v in self._attributes.objects.items() if v.isInput}
        outputs = ({k: v.getExportValue() for k, v in self._attributes.objects.items() if v.isOutput})

        return {
            'nodeType': self.nodeType,
            'position': self._position,
            'parallelization': {
                'blockSize': self.nodeDesc.parallelization.blockSize if self.isParallelized else 0,
                'size': self.size,
                'split': self.nbParallelizationBlocks
            },
            'uids': self._uids,
            'internalFolder': self._internalFolder,
            'inputs': {k: v for k, v in inputs.items() if v is not None},  # filter empty values
            'outputs': outputs,
        }

    def _updateChunks(self):
        """ Update Node's computation task splitting into NodeChunks based on its description """
        self.setSize(self.nodeDesc.size.computeSize(self))
        if self.isParallelized:
            try:
                ranges = self.nodeDesc.parallelization.getRanges(self)
                if len(ranges) != len(self._chunks):
                    self._chunks.setObjectList([NodeChunk(self, range) for range in ranges])
                    for c in self._chunks:
                        c.statusChanged.connect(self.globalStatusChanged)
                else:
                    for chunk, range in zip(self._chunks, ranges):
                        chunk.range = range
            except RuntimeError:
                # TODO: set node internal status to error
                logging.warning("Invalid Parallelization on node {}".format(self._name))
                self._chunks.clear()
        else:
            if len(self._chunks) != 1:
                self._chunks.setObjectList([NodeChunk(self, desc.Range())])
                self._chunks[0].statusChanged.connect(self.globalStatusChanged)
            else:
                self._chunks[0].range = desc.Range()


class CompatibilityIssue(Enum):
    """
    Enum describing compatibility issues when deserializing a Node.
    """
    UnknownIssue = 0  # unknown issue fallback
    UnknownNodeType = 1  # the node type has no corresponding description class
    VersionConflict = 2  # mismatch between node's description version and serialized node data
    DescriptionConflict = 3  # mismatch between node's description attributes and serialized node data
    UidConflict = 4  # mismatch between computed uids and uids stored in serialized node data


class CompatibilityNode(BaseNode):
    """
    Fallback BaseNode subclass to instantiate Nodes having compatibility issues with current type description.
    CompatibilityNode creates an 'empty-shell' exposing the deserialized node as-is,
    with all its inputs and precomputed outputs.
    """
    def __init__(self, nodeType, nodeDict, position=None, issue=CompatibilityIssue.UnknownIssue, parent=None):
        super(CompatibilityNode, self).__init__(nodeType, position, parent)

        self.issue = issue
        # make a deepcopy of nodeDict to handle CompatibilityNode duplication
        # and be able to change modified inputs (see CompatibilityNode.toDict)
        self.nodeDict = copy.deepcopy(nodeDict)

        self._inputs = nodeDict.get("inputs", {})
        self.outputs = nodeDict.get("outputs", {})
        self._internalFolder = self.nodeDict.get("internalFolder", "")
        self._uids = self.nodeDict.get("uids", {})

        # restore parallelization settings
        self.parallelization = self.nodeDict.get("parallelization", {})
        self.splitCount = self.parallelization.get("split", 1)
        self.setSize(self.parallelization.get("size", 1))

        # create input attributes
        for attrName, value in self._inputs.items():
            self._addAttribute(attrName, value, False)

        # create outputs attributes
        for attrName, value in self.outputs.items():
            self._addAttribute(attrName, value, True)

        # create NodeChunks matching serialized parallelization settings
        self._chunks.setObjectList([
            NodeChunk(self, desc.Range(i, blockSize=self.parallelization.get("blockSize", 0)))
            for i in range(self.splitCount)
        ])

    @staticmethod
    def attributeDescFromValue(attrName, value, isOutput):
        """
        Generate an attribute description (desc.Attribute) that best matches 'value'.

        Args:
            attrName (str): the name of the attribute
            value: the value of the attribute
            isOutput (bool): whether the attribute is an output

        Returns:
            desc.Attribute: the generated attribute description
        """
        params = {
            "name": attrName, "label": attrName,
            "description": "Incompatible parameter",
            "value": value, "uid": (),
            "group": "incompatible"
        }
        if isinstance(value, bool):
            return desc.BoolParam(**params)
        if isinstance(value, int):
            return desc.IntParam(range=None, **params)
        elif isinstance(value, float):
            return desc.FloatParam(range=None, **params)
        elif isinstance(value, pyCompatibility.basestring):
            if isOutput or os.path.isabs(value) or Attribute.isLinkExpression(value):
                return desc.File(**params)
            else:
                return desc.StringParam(**params)
        # List/GroupAttribute: recursively build descriptions
        elif isinstance(value, (list, dict)):
            del params["value"]
            del params["uid"]
            attrDesc = None
            if isinstance(value, list):
                elt = value[0] if value else ""  # fallback: empty string value if list is empty
                eltDesc = CompatibilityNode.attributeDescFromValue("element", elt, isOutput)
                attrDesc = desc.ListAttribute(elementDesc=eltDesc, **params)
            elif isinstance(value, dict):
                groupDesc = []
                for key, value in value.items():
                    eltDesc = CompatibilityNode.attributeDescFromValue(key, value, isOutput)
                    groupDesc.append(eltDesc)
                attrDesc = desc.GroupAttribute(groupDesc=groupDesc, **params)
            # override empty default value with
            attrDesc._value = value
            return attrDesc
        # handle any other type of parameters as Strings
        return desc.StringParam(**params)

    @staticmethod
    def attributeDescFromName(refAttributes, name, value, conform=False):
        """
        Try to find a matching attribute description in refAttributes for given attribute 'name' and 'value'.

        Args:
            refAttributes ([desc.Attribute]): reference Attributes to look for a description
            name (str): attribute's name
            value: attribute's value

        Returns:
            desc.Attribute: an attribute description from refAttributes if a match is found, None otherwise.
        """
        # from original node description based on attribute's name
        attrDesc = next((d for d in refAttributes if d.name == name), None)
        # consider this value matches description:
        #  - if it's a serialized link expression (no proper value to set/evaluate)
        #  - or if it passes the 'matchDescription' test
        if attrDesc and (Attribute.isLinkExpression(value) or attrDesc.matchDescription(value, conform)):
            return attrDesc

        return None

    def _addAttribute(self, name, val, isOutput):
        """
        Add a new attribute on this node.

        Args:
            name (str): the name of the attribute
            val: the attribute's value
            isOutput: whether the attribute is an output

        Returns:
            bool: whether the attribute exists in the node description
        """
        attrDesc = None
        if self.nodeDesc:
            refAttrs = self.nodeDesc.outputs if isOutput else self.nodeDesc.inputs
            attrDesc = CompatibilityNode.attributeDescFromName(refAttrs, name, val)
        matchDesc = attrDesc is not None
        if not matchDesc:
            attrDesc = CompatibilityNode.attributeDescFromValue(name, val, isOutput)
        attribute = attributeFactory(attrDesc, val, isOutput, self)
        self._attributes.add(attribute)
        return matchDesc

    @property
    def issueDetails(self):
        if self.issue == CompatibilityIssue.UnknownNodeType:
            return "Unknown node type: {}.".format(self.nodeType)
        elif self.issue == CompatibilityIssue.VersionConflict:
            return "Node version '{}' conflicts with current version '{}'.".format(
                self.nodeDict["version"], nodeVersion(self.nodeDesc)
            )
        elif self.issue == CompatibilityIssue.DescriptionConflict:
            return "Node attributes don't match node description."
        else:
            return "Unknown error."

    @property
    def inputs(self):
        """ Get current node inputs, where links could differ from original serialized node data
        (i.e after node duplication) """
        # if node has not been added to a graph, return serialized node inputs
        if not self.graph:
            return self._inputs
        return {k: v.getExportValue() for k, v in self._attributes.objects.items() if v.isInput}

    def toDict(self):
        """
        Return the original serialized node that generated a compatibility issue.

        Serialized inputs are updated to handle instances that have been duplicated
        and might be connected to different nodes.
        """
        # update inputs to get up-to-date connections
        self.nodeDict.update({"inputs": self.inputs})
        # update position
        self.nodeDict.update({"position": self.position})
        return self.nodeDict

    @property
    def canUpgrade(self):
        """ Return whether the node can be upgraded.
        This is the case when the underlying node type has a corresponding description. """
        return self.nodeDesc is not None

    def upgrade(self):
        """
        Return a new Node instance based on original node type with common inputs initialized.
        """
        if not self.canUpgrade:
            raise NodeUpgradeError(self.name, "no matching node type")
        # TODO: use upgrade method of node description if available

        # inputs matching current type description
        commonInputs = []
        for attrName, value in self._inputs.items():
            if self.attributeDescFromName(self.nodeDesc.inputs, attrName, value, conform=True):
                # store attributes that could be used during node upgrade
                commonInputs.append(attrName)

        return Node(self.nodeType, position=self.position,
                    **{key: value for key, value in self.inputs.items() if key in commonInputs})

    compatibilityIssue = Property(int, lambda self: self.issue.value, constant=True)
    canUpgrade = Property(bool, canUpgrade.fget, constant=True)
    issueDetails = Property(str, issueDetails.fget, constant=True)


def nodeFactory(nodeDict, name=None):
    """
    Create a node instance by deserializing the given node data.
    If the serialized data matches the corresponding node type description, a Node instance is created.
    If any compatibility issue occurs, a NodeCompatibility instance is created instead.

    Args:
        nodeDict (dict): the serialization of the node
        name (str): (optional) the node's name

    Returns:
        BaseNode: the created node
    """
    nodeType = nodeDict["nodeType"]

    # retro-compatibility: inputs were previously saved as "attributes"
    if "inputs" not in nodeDict and "attributes" in nodeDict:
        nodeDict["inputs"] = nodeDict["attributes"]
        del nodeDict["attributes"]

    # get node inputs/outputs
    inputs = nodeDict.get("inputs", {})
    outputs = nodeDict.get("outputs", {})
    version = nodeDict.get("version", None)
    internalFolder = nodeDict.get("internalFolder", None)
    position = Position(*nodeDict.get("position", []))

    compatibilityIssue = None

    nodeDesc = None
    try:
        nodeDesc = meshroom.core.nodesDesc[nodeType]
    except KeyError:
        # unknown node type
        compatibilityIssue = CompatibilityIssue.UnknownNodeType

    if nodeDesc:
        # compare serialized node version with current node version
        currentNodeVersion = meshroom.core.nodeVersion(nodeDesc)
        # if both versions are available, check for incompatibility in major version
        if version and currentNodeVersion and Version(version).major != Version(currentNodeVersion).major:
            compatibilityIssue = CompatibilityIssue.VersionConflict
        # in other cases, check attributes compatibility between serialized node and its description
        else:
            # check that the node has the exact same set of inputs/outputs as its description
            if sorted([attr.name for attr in nodeDesc.inputs]) != sorted(inputs.keys()) or \
                    sorted([attr.name for attr in nodeDesc.outputs]) != sorted(outputs.keys()):
                compatibilityIssue = CompatibilityIssue.DescriptionConflict
            # verify that all inputs match their descriptions
            for attrName, value in inputs.items():
                if not CompatibilityNode.attributeDescFromName(nodeDesc.inputs, attrName, value):
                    compatibilityIssue = CompatibilityIssue.DescriptionConflict
                    break
            # verify that all outputs match their descriptions
            for attrName, value in outputs.items():
                if not CompatibilityNode.attributeDescFromName(nodeDesc.outputs, attrName, value):
                    compatibilityIssue = CompatibilityIssue.DescriptionConflict
                    break

    if compatibilityIssue is None:
        node = Node(nodeType, position, **inputs)
    else:
        logging.warning("Compatibility issue detected for node '{}': {}".format(name, compatibilityIssue.name))
        node = CompatibilityNode(nodeType, nodeDict, position, compatibilityIssue)
        # retro-compatibility: no internal folder saved
        # can't spawn meaningful CompatibilityNode with precomputed outputs
        # => automatically try to perform node upgrade
        if not internalFolder and nodeDesc:
            logging.warning("No serialized output data: performing automatic upgrade on '{}'".format(name))
            node = node.upgrade()

    return node<|MERGE_RESOLUTION|>--- conflicted
+++ resolved
@@ -629,23 +629,11 @@
         for uidIndex, value in self._uids.items():
             self._cmdVars['uid{}'.format(uidIndex)] = value
 
-        def populate(cmdVars, group, name, value):
-            cmdVars[name] = '--{name} {value}'.format(name=name, value=value)
-            cmdVars[name + 'Value'] = str(v)
-            if v:
-                cmdVars[group] = cmdVars.get(group, '') + ' ' + cmdVars[name]
-
         # Evaluate input params
-        for _, attr in self._attributes.objects.items():
+        for name, attr in self._attributes.objects.items():
             if attr.isOutput:
                 continue  # skip outputs
-<<<<<<< HEAD
-            group_name_values = attr.format()
-            for group, name, v in group_name_values:
-                populate(self._cmdVars, group, name, v)
-=======
             _buildAttributeCmdVars(self._cmdVars, name, attr)
->>>>>>> c502ee1e
 
         # For updating output attributes invalidation values
         cmdVarsNoCache = self._cmdVars.copy()
@@ -660,13 +648,6 @@
             if not isinstance(attr.attributeDesc, desc.File):
                 continue
 
-<<<<<<< HEAD
-            attr.value = attr.attributeDesc.value.format(**self._cmdVars)
-            attr._invalidationValue = attr.attributeDesc.value.format(**cmdVarsNoCache)
-            group_name_values = attr.format()
-            for group, name, v in group_name_values:
-                populate(self._cmdVars, group, name, v)
-=======
             defaultValue = attr.defaultValue()
             try:
                 attr.value = defaultValue.format(**self._cmdVars)
@@ -683,7 +664,6 @@
             if v:
                 self._cmdVars[attr.attributeDesc.group] = self._cmdVars.get(attr.attributeDesc.group, '') + \
                                                           ' ' + self._cmdVars[name]
->>>>>>> c502ee1e
 
     @property
     def isParallelized(self):
