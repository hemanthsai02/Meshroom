__version__ = "2.0"

import json
import os

from meshroom.core import desc


class StructureFromMotion(desc.CommandLineNode):
    commandLine = 'aliceVision_incrementalSfM {allParams}'
    size = desc.DynamicNodeSize('input')

    inputs = [
        desc.File(
            name='input',
            label='Input',
            description='SfMData file.',
            value='',
            uid=[0],
        ),
        desc.ListAttribute(
            elementDesc=desc.File(
                name="featuresFolder",
                label="Features Folder",
                description="",
                value="",
                uid=[0],
            ),
            name="featuresFolders",
            label="Features Folders",
            description="Folder(s) containing the extracted features and descriptors."
        ),
        desc.ListAttribute(
            elementDesc=desc.File(
                name="matchesFolder",
                label="Matches Folder",
                description="",
                value="",
                uid=[0],
            ),
            name="matchesFolders",
            label="Matches Folders",
            description="Folder(s) in which computed matches are stored."
        ),
        desc.ChoiceParam(
            name='describerTypes',
            label='Describer Types',
            description='Describer types used to describe an image.',
            value=['sift'],
            values=['sift', 'sift_float', 'sift_upright', 'akaze', 'akaze_liop', 'akaze_mldb', 'cctag3', 'cctag4', 'sift_ocv', 'akaze_ocv'],
            exclusive=False,
            uid=[0],
            joinChar=',',
        ),
        desc.ChoiceParam(
            name='localizerEstimator',
            label='Localizer Estimator',
            description='Estimator type used to localize cameras (acransac, ransac, lsmeds, loransac, maxconsensus).',
            value='acransac',
            values=['acransac', 'ransac', 'lsmeds', 'loransac', 'maxconsensus'],
            exclusive=True,
            uid=[0],
            advanced=True,
        ),
        desc.IntParam(
            name='localizerEstimatorMaxIterations',
            label='Localizer Max Ransac Iterations',
            description='Maximum number of iterations allowed in ransac step.',
            value=4096,
            range=(1, 20000, 1),
            uid=[0],
            advanced=True,
        ),
        desc.FloatParam(
            name='localizerEstimatorError',
            label='Localizer Max Ransac Error',
            description='Maximum error (in pixels) allowed for camera localization (resectioning).\n'
                        'If set to 0, it will select a threshold according to the localizer estimator used\n'
                        '(if ACRansac, it will analyze the input data to select the optimal value).',
            value=0.0,
            range=(0.0, 100.0, 0.1),
            uid=[0],
            advanced=True,
        ),
       desc.BoolParam(
            name='lockScenePreviouslyReconstructed',
            label='Lock Scene Previously Reconstructed',
            description='This option is useful for SfM augmentation. Lock previously reconstructed poses and intrinsics.',
            value=False,
            uid=[0],
        ),
        desc.BoolParam(
            name='useLocalBA',
            label='Local Bundle Adjustment',
            description='It reduces the reconstruction time, especially for large datasets (500+ images),\n'
                        'by avoiding computation of the Bundle Adjustment on areas that are not changing.',
            value=True,
            uid=[0],
        ),
        desc.IntParam(
            name='localBAGraphDistance',
            label='LocalBA Graph Distance',
            description='Graph-distance limit to define the Active region in the Local Bundle Adjustment strategy.',
            value=1,
            range=(2, 10, 1),
            uid=[0],
            advanced=True,
        ),
        desc.IntParam(
            name='maxNumberOfMatches',
            label='Maximum Number of Matches',
            description='Maximum number of matches per image pair (and per feature type). \n'
                        'This can be useful to have a quick reconstruction overview. \n'
                        '0 means no limit.',
            value=0,
            range=(0, 50000, 1),
            uid=[0],
        ),
        desc.IntParam(
            name='minNumberOfMatches',
            label='Minimum Number of Matches',
            description='Minimum number of matches per image pair (and per feature type). \n'
                        'This can be useful to have a meaningful reconstruction with accurate keypoints. 0 means no limit.',
            value=0,
            range=(0, 50000, 1),
            uid=[0],
        ),
        desc.IntParam(
            name='minInputTrackLength',
            label='Min Input Track Length',
            description='Minimum track length in input of SfM',
            value=2,
            range=(2, 10, 1),
            uid=[0],
        ),
        desc.IntParam(
            name='minNumberOfObservationsForTriangulation',
            label='Min Observation For Triangulation',
            description='Minimum number of observations to triangulate a point.\n'
                        'Set it to 3 (or more) reduces drastically the noise in the point cloud,\n'
                        'but the number of final poses is a little bit reduced\n'
                        '(from 1.5% to 11% on the tested datasets).',
            value=2,
            range=(2, 10, 1),
            uid=[0],
            advanced=True,
        ),
        desc.FloatParam(
            name='minAngleForTriangulation',
            label='Min Angle For Triangulation',
            description='Minimum angle for triangulation.',
            value=3.0,
            range=(0.1, 10, 0.1),
            uid=[0],
            advanced=True,
        ),
        desc.FloatParam(
            name='minAngleForLandmark',
            label='Min Angle For Landmark',
            description='Minimum angle for landmark.',
            value=2.0,
            range=(0.1, 10, 0.1),
            uid=[0],
            advanced=True,
        ),
        desc.FloatParam(
            name='maxReprojectionError',
            label='Max Reprojection Error',
            description='Maximum reprojection error.',
            value=4.0,
            range=(0.1, 10, 0.1),
            uid=[0],
            advanced=True,
        ),
        desc.FloatParam(
            name='minAngleInitialPair',
            label='Min Angle Initial Pair',
            description='Minimum angle for the initial pair.',
            value=5.0,
            range=(0.1, 10, 0.1),
            uid=[0],
            advanced=True,
        ),
        desc.FloatParam(
            name='maxAngleInitialPair',
            label='Max Angle Initial Pair',
            description='Maximum angle for the initial pair.',
            value=40.0,
            range=(0.1, 60, 0.1),
            uid=[0],
            advanced=True,
        ),
        desc.BoolParam(
            name='useOnlyMatchesFromInputFolder',
            label='Use Only Matches From Input Folder',
            description='Use only matches from the input matchesFolder parameter.\n'
                        'Matches folders previously added to the SfMData file will be ignored.',
            value=False,
            uid=[],
            advanced=True,
        ),
        desc.BoolParam(
            name='useRigConstraint',
            label='Use Rig Constraint',
            description='Enable/Disable rig constraint.',
            value=True,
            uid=[0],
            advanced=True,
        ),
        desc.IntParam(
            name='rigMinNbCamerasForCalibration',
            label='Min Nb Cameras For Rig Calibration',
            description='Minimal number of cameras to start the calibration of the rig',
            value=20,
            range=(1, 50, 1),
            uid=[0],
            advanced=True,
        ),
        desc.BoolParam(
            name='lockAllIntrinsics',
            label='Force Lock of All Intrinsic Camera Parameters',
            description='Force to keep constant all the intrinsics parameters of the cameras (focal length, \n'
                        'principal point, distortion if any) during the reconstruction.\n'
                        'This may be helpful if the input cameras are already fully calibrated.',
            value=False,
            uid=[0],
        ),
<<<<<<< HEAD
        desc.IntParam(
            name='minNbCamerasToRefinePrincipalPoint',
            label='Min Nb Cameras To Refine Principal Point',
            description='Minimal number of cameras to refine the principal point of the cameras (one of the intrinsic parameters of the camera). '
                        'If we do not have enough cameras, the principal point in consider is considered in the center of the image. '
                        'If minNbCamerasToRefinePrincipalPoint<=0, the principal point is never refined. '
                        'If minNbCamerasToRefinePrincipalPoint==1, the principal point is always refined.',
            value=3,
            range=(0, 20, 1),
            uid=[0],
            advanced=True,
=======
        desc.BoolParam(
            name='filterTrackForks',
            label='Filter Track Forks',
            description='Enable/Disable the track forks removal. A track contains a fork when incoherent matches \n'
                        'lead to multiple features in the same image for a single track. \n',
            value=True,
            uid=[0],
>>>>>>> 2e6990d2
        ),
        desc.File(
            name='initialPairA',
            label='Initial Pair A',
            description='Filename of the first image (without path).',
            value='',
            uid=[0],
        ),
        desc.File(
            name='initialPairB',
            label='Initial Pair B',
            description='Filename of the second image (without path).',
            value='',
            uid=[0],
        ),
        desc.ChoiceParam(
            name='interFileExtension',
            label='Inter File Extension',
            description='Extension of the intermediate file export.',
            value='.abc',
            values=('.abc', '.ply'),
            exclusive=True,
            uid=[],
            advanced=True,
        ),
        desc.ChoiceParam(
            name='verboseLevel',
            label='Verbose Level',
            description='Verbosity level (fatal, error, warning, info, debug, trace).',
            value='info',
            values=['fatal', 'error', 'warning', 'info', 'debug', 'trace'],
            exclusive=True,
            uid=[],
        )
    ]

    outputs = [
        desc.File(
            name='output',
            label='Output SfMData File',
            description='Path to the output sfmdata file',
            value=desc.Node.internalFolder + 'sfm.abc',
            uid=[],
        ),
        desc.File(
            name='outputViewsAndPoses',
            label='Output SfMData File',
            description='''Path to the output sfmdata file with cameras (views and poses).''',
            value=desc.Node.internalFolder + 'cameras.sfm',
            uid=[],
        ),
        desc.File(
            name='extraInfoFolder',
            label='Output Folder',
            description='Folder for intermediate reconstruction files and additional reconstruction information files.',
            value=desc.Node.internalFolder,
            uid=[],
        ),
    ]

    @staticmethod
    def getResults(node):
        """
        Parse SfM result and return views, poses and intrinsics as three dicts with viewId, poseId and intrinsicId as keys.
        """
        reportFile = node.outputViewsAndPoses.value
        if not os.path.exists(reportFile):
            return {}, {}, {}

        with open(reportFile) as jsonFile:
            report = json.load(jsonFile)

        views = dict()
        poses = dict()
        intrinsics = dict()

        for view in report['views']:
            views[view['viewId']] = view

        for pose in report['poses']:
            poses[pose['poseId']] = pose['pose']

        for intrinsic in report['intrinsics']:
            intrinsics[intrinsic['intrinsicId']] = intrinsic

        return views, poses, intrinsics<|MERGE_RESOLUTION|>--- conflicted
+++ resolved
@@ -225,7 +225,6 @@
             value=False,
             uid=[0],
         ),
-<<<<<<< HEAD
         desc.IntParam(
             name='minNbCamerasToRefinePrincipalPoint',
             label='Min Nb Cameras To Refine Principal Point',
@@ -237,7 +236,7 @@
             range=(0, 20, 1),
             uid=[0],
             advanced=True,
-=======
+        ),
         desc.BoolParam(
             name='filterTrackForks',
             label='Filter Track Forks',
@@ -245,7 +244,6 @@
                         'lead to multiple features in the same image for a single track. \n',
             value=True,
             uid=[0],
->>>>>>> 2e6990d2
         ),
         desc.File(
             name='initialPairA',
