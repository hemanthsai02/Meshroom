--- conflicted
+++ resolved
@@ -3,16 +3,10 @@
 import re
 import argparse
 
-<<<<<<< HEAD
+from PySide6 import QtCore
 from PySide6.QtCore import Qt, QUrl, Slot, QJsonValue, Property, Signal, qInstallMessageHandler, QtMsgType, QSettings
 from PySide6.QtGui import QIcon
 from PySide6.QtWidgets import QApplication
-=======
-from PySide2 import QtCore
-from PySide2.QtCore import Qt, QUrl, Slot, QJsonValue, Property, Signal, qInstallMessageHandler, QtMsgType, QSettings
-from PySide2.QtGui import QIcon
-from PySide2.QtWidgets import QApplication
->>>>>>> e2df8f84
 
 import meshroom
 from meshroom.core import nodesDesc
