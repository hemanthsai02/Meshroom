--- conflicted
+++ resolved
@@ -235,17 +235,10 @@
                 model: nodeRepeater.loaded && root.graph ? root.graph.edges : undefined
 
                 delegate: Edge {
-<<<<<<< HEAD
-                    property var src: root._attributeToDelegate[edge.src]
-                    property var dst: root._attributeToDelegate[edge.dst]
+                    property var src: edge ? root._attributeToDelegate[edge.src] : undefined
+                    property var dst: edge ? root._attributeToDelegate[edge.dst] : undefined
                     property var srcAnchor: src.nodeItem.mapFromItem(src, src.outputAnchorPos.x, src.outputAnchorPos.y)
                     property var dstAnchor: dst.nodeItem.mapFromItem(dst, dst.inputAnchorPos.x, dst.inputAnchorPos.y)
-=======
-                    property var src: edge ? root._attributeToDelegate[edge.src] : undefined
-                    property var dst: edge ? root._attributeToDelegate[edge.dst] : undefined
-                    property var srcAnchor: src.nodeItem.mapFromItem(src, src.edgeAnchorPos.x, src.edgeAnchorPos.y)
-                    property var dstAnchor: dst.nodeItem.mapFromItem(dst, dst.edgeAnchorPos.x, dst.edgeAnchorPos.y)
->>>>>>> 04c21fff
 
                     property bool inFocus: containsMouse || (edgeMenu.opened && edgeMenu.currentEdge == edge)
 
