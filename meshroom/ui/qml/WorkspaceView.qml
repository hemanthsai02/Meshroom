import QtQuick
import QtQuick.Controls
import QtQuick.Layouts
import Qt.labs.platform 1.0 as Platform
import ImageGallery 1.0
import Viewer 1.0
import Viewer3D 1.0
import MaterialIcons 2.2
import Controls 1.0
import Utils 1.0


/**
 * WorkspaceView is an aggregation of Meshroom's main modules.
 *
 * It contains an ImageGallery, a 2D and a 3D viewer to manipulate and visualize reconstruction data.
 */
Item {
    id: root

    property variant reconstruction: _reconstruction
    readonly property variant cameraInits: _reconstruction ? _reconstruction.cameraInits : null
    property bool readOnly: false
    property alias panel3dViewer: panel3dViewerLoader.item
    readonly property Viewer2D viewer2D: viewer2D

    implicitWidth: 300
    implicitHeight: 400


    // Load a 3D media file in the 3D viewer
    function load3DMedia(filepath) {
        if(panel3dViewerLoader.active) {
            panel3dViewerLoader.item.viewer3D.load(filepath);
        }
    }

    Connections {
        target: reconstruction
        function onGraphChanged() {
            if(panel3dViewerLoader.active) {
                panel3dViewerLoader.item.viewer3D.clear()
            }
        }
        function onSfmChanged() { viewSfM() }
        function onSfmReportChanged() { viewSfM() }
    }
    Component.onCompleted: viewSfM()

    // Load reconstruction's current SfM file
    function viewSfM() {
        var activeNode = _reconstruction.activeNodes ? _reconstruction.activeNodes.get('sfm').node : null;
        if(!activeNode)
            return;
        if(panel3dViewerLoader.active) {
            panel3dViewerLoader.item.viewer3D.view(activeNode.attribute('output'));
        }
    }

    SystemPalette { id: activePalette }

    SplitView {
        anchors.fill: parent

        SplitView {
            orientation: Qt.Vertical
            SplitView.fillWidth: true
            SplitView.fillHeight: true
            SplitView.preferredWidth : Math.round(parent.width * 0.2)
            SplitView.minimumWidth: imageGallery.defaultCellSize

            ImageGallery {
                id: imageGallery
                SplitView.fillHeight: true
                readOnly: root.readOnly
                cameraInits: root.cameraInits
<<<<<<< HEAD
                cameraInit: reconstruction.cameraInit
                tempCameraInit: reconstruction.tempCameraInit
                cameraInitIndex: reconstruction.cameraInitIndex
                onRemoveImageRequest: function (attribute) { reconstruction.removeAttribute(attribute) }
                onFilesDropped: function (drop, augmentSfm) { reconstruction.handleFilesDrop(drop, augmentSfm ? null : cameraInit) }
=======
                cameraInit: reconstruction ? reconstruction.cameraInit : null
                tempCameraInit: reconstruction ? reconstruction.tempCameraInit : null
                cameraInitIndex: reconstruction ? reconstruction.cameraInitIndex : -1
                onRemoveImageRequest: reconstruction.removeAttribute(attribute)
                onFilesDropped: reconstruction.handleFilesDrop(drop, augmentSfm ? null : cameraInit)
>>>>>>> 82ae95ef
            }
            LiveSfmView {
                visible: settings_UILayout.showLiveReconstruction
                reconstruction: root.reconstruction
                SplitView.fillWidth: true
                SplitView.preferredHeight: childrenRect.height
            }
        }

        Panel {
            title: "Image Viewer"
            visible: settings_UILayout.showImageViewer
            implicitWidth: Math.round(parent.width * 0.35)
            SplitView.fillHeight: true
            SplitView.fillWidth: true
            SplitView.minimumWidth: 50
            loading: viewer2D.loadingModules.length > 0
            loadingText: loading ? "Loading " + viewer2D.loadingModules : ""

            headerBar: RowLayout {
                MaterialToolButton {
                    text: MaterialIcons.more_vert
                    font.pointSize: 11
                    padding: 2
                    checkable: true
                    checked: imageViewerMenu.visible
                    onClicked: imageViewerMenu.open()
                    Menu {
                        id: imageViewerMenu
                        y: parent.height
                        x: -width + parent.width
                        Action {
                            id: displayImageToolBarAction
                            text: "Display HDR Toolbar"
                            checkable: true
                            checked: true
                            enabled: viewer2D.useFloatImageViewer
                        }
                        Action {
                            id: displayLensDistortionToolBarAction
                            text: "Display Lens Distortion Toolbar"
                            checkable: true
                            checked: true
                            enabled: viewer2D.useLensDistortionViewer
                        }
                        Action {
                            id: displayPanoramaToolBarAction
                            text: "Display Panorama Toolbar"
                            checkable: true
                            checked: true
                            enabled: viewer2D.usePanoramaViewer
                        }
                        Action {
                            id: displayImagePathAction
                            text: "Display Image Path"
                            checkable: true
                            checked: true && !viewer2D.usePanoramaViewer
                        }
                    }
                }
            }

            Viewer2D {
                id: viewer2D
                anchors.fill: parent

                viewIn3D: root.load3DMedia

                DropArea {
                    anchors.fill: parent
                    keys: ["text/uri-list"]
                    onDropped: function(drop) {
                        viewer2D.loadExternal(drop.urls[0]);
                    }
                }
                Rectangle {
                    z: -1
                    anchors.fill: parent
                    color: Qt.darker(activePalette.base, 1.1)
                }
            }
        }

        Item {
            visible: settings_UILayout.showViewer3D
            Layout.minimumWidth: 20
            Layout.minimumHeight: 80
            Layout.fillHeight: true
            Layout.fillWidth: true
            implicitWidth: Math.round(parent.width * 0.45)

            Loader {
                id: panel3dViewerLoader
                active: settings_UILayout.showViewer3D
                visible: active
                anchors.fill: parent
                sourceComponent: panel3dViewerComponent
            }
        }

        Component {
            id: panel3dViewerComponent
            Panel {
                id: panel3dViewer
                title: "3D Viewer"
  
                property alias viewer3D: c_viewer3D

                SplitView {
                    id: c_viewer3DSplitView
                    anchors.fill: parent
                    Viewer3D {
                        id: c_viewer3D

                        SplitView.fillWidth: true
                        SplitView.fillHeight: true
                        SplitView.minimumWidth: 20

                        DropArea {
                            anchors.fill: parent
                            keys: ["text/uri-list"]
                            onDropped: function (drop) {
                                drop.urls.forEach(function(url){ load3DMedia(url); });
                            }
                        }
                        
                        // Load reconstructed model
                        Button {
                            readonly property var outputAttribute: _reconstruction && _reconstruction.texturing ? _reconstruction.texturing.attribute("outputMesh") : null
                            readonly property bool outputReady: outputAttribute && _reconstruction.texturing.globalStatus === "SUCCESS"
                            readonly property int outputMediaIndex: c_viewer3D.library.find(outputAttribute)

                            text: "Load Model"
                            anchors.bottom: parent.bottom
                            anchors.bottomMargin: 10
                            anchors.horizontalCenter: parent.horizontalCenter
                            visible: outputReady && outputMediaIndex == -1
                            onClicked: viewer3D.view(_reconstruction.texturing.attribute("outputMesh"))
                        }
                    }
                    
                    // Inspector Panel
                    Inspector3D {
                        id: inspector3d
                        SplitView.preferredWidth: 200
                        SplitView.minimumWidth: 5

                        mediaLibrary: c_viewer3D.library
                        camera: c_viewer3D.mainCamera
                        uigraph: reconstruction
                        onNodeActivated: function (node) { _reconstruction.setActiveNode(node) }
                    }
                }
            }
        }
    }
}<|MERGE_RESOLUTION|>--- conflicted
+++ resolved
@@ -74,19 +74,11 @@
                 SplitView.fillHeight: true
                 readOnly: root.readOnly
                 cameraInits: root.cameraInits
-<<<<<<< HEAD
-                cameraInit: reconstruction.cameraInit
-                tempCameraInit: reconstruction.tempCameraInit
-                cameraInitIndex: reconstruction.cameraInitIndex
-                onRemoveImageRequest: function (attribute) { reconstruction.removeAttribute(attribute) }
-                onFilesDropped: function (drop, augmentSfm) { reconstruction.handleFilesDrop(drop, augmentSfm ? null : cameraInit) }
-=======
                 cameraInit: reconstruction ? reconstruction.cameraInit : null
                 tempCameraInit: reconstruction ? reconstruction.tempCameraInit : null
                 cameraInitIndex: reconstruction ? reconstruction.cameraInitIndex : -1
-                onRemoveImageRequest: reconstruction.removeAttribute(attribute)
-                onFilesDropped: reconstruction.handleFilesDrop(drop, augmentSfm ? null : cameraInit)
->>>>>>> 82ae95ef
+                onRemoveImageRequest: function (attribute) { reconstruction.removeAttribute(attribute) }
+                onFilesDropped: function (drop, augmentSfm) { reconstruction.handleFilesDrop(drop, augmentSfm ? null : cameraInit) }
             }
             LiveSfmView {
                 visible: settings_UILayout.showLiveReconstruction
