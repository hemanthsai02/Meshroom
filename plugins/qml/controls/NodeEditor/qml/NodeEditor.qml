--- conflicted
+++ resolved
@@ -12,17 +12,12 @@
     // signals
     signal workspaceMoved()
     signal workspaceClicked()
-<<<<<<< HEAD
-    signal nodeMoved(var item, var node, var pos)
-=======
     signal nodeItemMoved(var item, var node, var pos)
->>>>>>> 90d539f7
     signal nodeLeftClicked(var item, var node, var pos)
     signal nodeRightClicked(var item, var node, var pos)
     signal edgeLeftClicked(var item, var edge, var pos)
     signal edgeRightClicked(var item, var edge, var pos)
 
-<<<<<<< HEAD
     // functions
     function fit() {
         // compute bounding box
@@ -42,13 +37,13 @@
         // recenter
         draggable.x = bbox.x*draggable.scale*-1 + (root.width-bbox.width*draggable.scale)*0.5
         draggable.y = bbox.y*draggable.scale*-1 + (root.height-bbox.height*draggable.scale)*0.5
-=======
+    }
+
     onNodeItemMoved: {
         var o = node.serializeToJSON()
         o['x'] = Math.round(item.x);
         o['y'] = Math.round(item.y);
         root.graph.moveNode(o)
->>>>>>> 90d539f7
     }
 
     MouseArea {
